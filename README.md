--- conflicted
+++ resolved
@@ -60,25 +60,6 @@
 
 Common options are:
   ```coffeescript
-<<<<<<< HEAD
-    IOServer = require 'ioserver'
-
-    app = new IOServer
-        port:     8443                         # change listening port
-        host:     192.168.1.10                 # change listening host
-        mode:     'websocket'                  # Set socket.io client support transport
-                                              #   default is ['websocket','polling']
-                                              #   available methods are ['websocket','htmlfile','polling','jsonp-polling']
-        verbose:  'INFOS'                      # set verbosity level
-        share:    '/path/to/share'             # useful for letsencrypt compatibility
-        secure:   true                         # enable SSL listening
-        ssl_ca:   '/path/to/ca/certificates'
-        ssl_key:  '/path/to/server/key'
-        ssl_cert: '/path/to/server/certificate'
-
-        # TODO: 
-        #login: 'test'                          # set login in all query based on socketID?
-=======
     app = require 'ioserver'
       port:     8443                         # change listening port
       host:     '192.168.1.10'               # change listening host
@@ -94,7 +75,6 @@
 
       # TODO: 
       #login: 'test'                          # set login in all query based on socketID?
->>>>>>> 08bad9ac
 
   ```
 You can interact in a particular room of a service
